# PyDiffGame

`PyDiffGame` is a Python package that solves differential games for continuous-time control theory implementations.
This package allows to solve equations arising in models that involve the use of differential games
for finding optimal controllers of a multi-objective system with multiple controlled objects.

## Mathematical Description and Required Input
This package receives control parameters for <img src="https://render.githubusercontent.com/render/math?math=N \in \mathbb{N}"> control agendas acting upon <img src="https://render.githubusercontent.com/render/math?math=n \in \mathbb{N}"> controlled objects. Let us denote each controlled object as a state variable of the form:

<img src="https://render.githubusercontent.com/render/math?math=x_i \in \mathbb{R}^{m_i}">

where: 

<img src="https://render.githubusercontent.com/render/math?math=m_i \in \mathbb{N} \ : \ \forall 1 \leq i \leq n">


Let us define the augmented state variable for all of these objects:

<img src="https://render.githubusercontent.com/render/math?math=x = [x_1, ..., x_n]^T">

where:

<img src="https://render.githubusercontent.com/render/math?math=x \in \mathbb{R}^{M}, M = \sum_{i=1}^n m_i">

Using this definition, let us assume the objects adhere to the following continuous-time model:
<<<<<<< HEAD

<img src="https://render.githubusercontent.com/render/math?math=\dot{x} = A x %2B \sum_{j=1}^NB_{j} u_j \ : \ x(0) = x_0">

where:

<img src="https://render.githubusercontent.com/render/math?math=A \in \mathbb{R}^{M \times M}, B_{j} \in \mathbb{R}^{M \times k_j} , u_j \in  \mathbb{R}^{k_j}, k_j \in  \mathbb{N} \ : \ \forall 1 \leq j \leq N">

Let us define for each control agenda a weighted cost function to be minimized:

=======

<img src="https://render.githubusercontent.com/render/math?math=\dot{x} = A x %2B \sum_{j=1}^NB_{j} u_j \ : \ x(0) = x_0">

where:

<img src="https://render.githubusercontent.com/render/math?math=A \in \mathbb{R}^{M \times M}, B_{j} \in \mathbb{R}^{M \times k_j} , u_j \in  \mathbb{R}^{k_j}, k_j \in  \mathbb{N} \ : \ \forall 1 \leq j \leq N">

Let us define for each control agenda a weighted cost function to be minimized:

>>>>>>> 6024255f
<img src="https://render.githubusercontent.com/render/math?math=J_i = \int_0^{T_f} (x^TQ_ix %2B \sum_{j=1}^N u_j^TR_{ij}u_j)dt, \ : \ \forall 1 \leq j \leq N">

where:

<img src="https://render.githubusercontent.com/render/math?math=Q_i \in \mathbb{R}^{M \times M}, R_{ij} \in \mathbb{R}^{k_j \times k_j} \ : \ \forall 1 \leq i \leq j \leq N">

<<<<<<< HEAD
Thus the input includes <img src="https://render.githubusercontent.com/render/math?math=A, \{ B_i \}_{i=1}^N, \{ Q_i \}_{i=1}^N, \{ \{ R_{ij} \}_{i=1}^N\}_{j=1}^N, T_f, x_0">
=======
and for the horizon <img src="https://render.githubusercontent.com/render/math?math=T_f">:

<img src="https://render.githubusercontent.com/render/math?math=T_f \in \mathbb{R} \cup \{ \infty \}">

Thus the input includes <img src="https://render.githubusercontent.com/render/math?math=\{ m_i \}_{i=1}^N, A, \{ B_i \}_{i=1}^N, \{ Q_i \}_{i=1}^N, \{ \{ R_{ij} \}_{i=1}^N\}_{j=1}^N, T_f, x_0">
>>>>>>> 6024255f

## Supported Scenarios
`PyDiffGame` supports several scenarios that can arise based on the designated control law 
of the input system  and the required horizon to solve the system for.

The following scenarios assume no coupling weighting for the inputs of the agendas in the cost function, i.e.:

<<<<<<< HEAD
<img src="https://render.githubusercontent.com/render/math?math=R_{ij}=0_{k_i \times k_j} \ : \ \forall 1 \leq i \neq j \leq N">
=======
<img src="https://render.githubusercontent.com/render/math?math=R_{ij}=0_{k_i \times k_i} \ : \ \forall 1 \leq i \neq j \leq N">
>>>>>>> 6024255f

### Open Loop Finite Horizon

In such cases the following Riccati equation arise:

<img src="https://render.githubusercontent.com/render/math?math=\frac{dP_i}{dt} = - A^T P_i - P_i A - Q_i %2B P_i \sum_{j=1}^N S_j P_j  \ : \ \forall 1 \leq i \leq N">
<img src="https://render.githubusercontent.com/render/math?math=S_j = B_j R_{jj}^{-1} B_j^T \ : \ \forall 1 \leq i \leq N">

### Closed Loop Finite Horizon

In such cases the follwing Riccati equation arise:

<img src="https://render.githubusercontent.com/render/math?math=\frac{dP_i}{dt} = - A^T P_i - P_i A - Q_i %2B P_i \big(\sum_{j=1}^N S_j P_j\big)  %2B \big(\sum_{\substack{j=1 \\ j \neq i}}^NP_jS_j\big)  P_i\ : \ \forall 1 \leq i \leq N">
<img src="https://render.githubusercontent.com/render/math?math=S_j = B_j R_{jj}^{-1} B_j^T \ : \ \forall 1 \leq i \leq N">

### Closed Loop Infinite Horizon

In such cases the follwing Riccati equation arise:

<img src="https://render.githubusercontent.com/render/math?math=0 = P_i A_c %2B A_c^T P_i %2B Q_i %2B \sum_{j=1}^N P_jB_j R_{jj}^{-T}R_{ij}R_{jj}^{-1}B_j^TP_j \ : \ \forall 1 \leq i \leq N">
<img src="https://render.githubusercontent.com/render/math?math=A_c = A - \sum_{i=1}^N S_iP_i \ , \ S_i = B_i R_{ii}^{-1}B_i^T">

The package is still in working progress will include Open Loop Infinite Horizon in the future.

# References
- **A Differential Game Approach to Formation Control**, Dongbing Gu, IEEE Transactions on Control Systems Technology, 2008
- **Optimal Control - Third Edition**, Frank L. Lewis, Draguna L. Vrabie, Vassilis L. Syrmos, 2012 by John Wiley & Sons, 2012
- **A Survey of Nonsymmetric Riccati Equations**, Gerhard Freiling, Linear Algebra and its Applications, 2002<|MERGE_RESOLUTION|>--- conflicted
+++ resolved
@@ -23,7 +23,6 @@
 <img src="https://render.githubusercontent.com/render/math?math=x \in \mathbb{R}^{M}, M = \sum_{i=1}^n m_i">
 
 Using this definition, let us assume the objects adhere to the following continuous-time model:
-<<<<<<< HEAD
 
 <img src="https://render.githubusercontent.com/render/math?math=\dot{x} = A x %2B \sum_{j=1}^NB_{j} u_j \ : \ x(0) = x_0">
 
@@ -33,32 +32,17 @@
 
 Let us define for each control agenda a weighted cost function to be minimized:
 
-=======
-
-<img src="https://render.githubusercontent.com/render/math?math=\dot{x} = A x %2B \sum_{j=1}^NB_{j} u_j \ : \ x(0) = x_0">
-
-where:
-
-<img src="https://render.githubusercontent.com/render/math?math=A \in \mathbb{R}^{M \times M}, B_{j} \in \mathbb{R}^{M \times k_j} , u_j \in  \mathbb{R}^{k_j}, k_j \in  \mathbb{N} \ : \ \forall 1 \leq j \leq N">
-
-Let us define for each control agenda a weighted cost function to be minimized:
-
->>>>>>> 6024255f
 <img src="https://render.githubusercontent.com/render/math?math=J_i = \int_0^{T_f} (x^TQ_ix %2B \sum_{j=1}^N u_j^TR_{ij}u_j)dt, \ : \ \forall 1 \leq j \leq N">
 
 where:
 
 <img src="https://render.githubusercontent.com/render/math?math=Q_i \in \mathbb{R}^{M \times M}, R_{ij} \in \mathbb{R}^{k_j \times k_j} \ : \ \forall 1 \leq i \leq j \leq N">
 
-<<<<<<< HEAD
-Thus the input includes <img src="https://render.githubusercontent.com/render/math?math=A, \{ B_i \}_{i=1}^N, \{ Q_i \}_{i=1}^N, \{ \{ R_{ij} \}_{i=1}^N\}_{j=1}^N, T_f, x_0">
-=======
 and for the horizon <img src="https://render.githubusercontent.com/render/math?math=T_f">:
 
 <img src="https://render.githubusercontent.com/render/math?math=T_f \in \mathbb{R} \cup \{ \infty \}">
 
 Thus the input includes <img src="https://render.githubusercontent.com/render/math?math=\{ m_i \}_{i=1}^N, A, \{ B_i \}_{i=1}^N, \{ Q_i \}_{i=1}^N, \{ \{ R_{ij} \}_{i=1}^N\}_{j=1}^N, T_f, x_0">
->>>>>>> 6024255f
 
 ## Supported Scenarios
 `PyDiffGame` supports several scenarios that can arise based on the designated control law 
@@ -66,11 +50,7 @@
 
 The following scenarios assume no coupling weighting for the inputs of the agendas in the cost function, i.e.:
 
-<<<<<<< HEAD
-<img src="https://render.githubusercontent.com/render/math?math=R_{ij}=0_{k_i \times k_j} \ : \ \forall 1 \leq i \neq j \leq N">
-=======
 <img src="https://render.githubusercontent.com/render/math?math=R_{ij}=0_{k_i \times k_i} \ : \ \forall 1 \leq i \neq j \leq N">
->>>>>>> 6024255f
 
 ### Open Loop Finite Horizon
 
